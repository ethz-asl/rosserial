/* 
 * Software License Agreement (BSD License)
 *
 * Copyright (c) 2011, Willow Garage, Inc.
 * All rights reserved.
 *
 * Redistribution and use in source and binary forms, with or without
 * modification, are permitted provided that the following conditions
 * are met:
 *
 *  * Redistributions of source code must retain the above copyright
 *    notice, this list of conditions and the following disclaimer.
 *  * Redistributions in binary form must reproduce the above
 *    copyright notice, this list of conditions and the following
 *    disclaimer in the documentation and/or other materials provided
 *    with the distribution.
 *  * Neither the name of Willow Garage, Inc. nor the names of its
 *    contributors may be used to endorse or promote prducts derived
 *    from this software without specific prior written permission.
 *
 * THIS SOFTWARE IS PROVIDED BY THE COPYRIGHT HOLDERS AND CONTRIBUTORS
 * "AS IS" AND ANY EXPRESS OR IMPLIED WARRANTIES, INCLUDING, BUT NOT
 * LIMITED TO, THE IMPLIED WARRANTIES OF MERCHANTABILITY AND FITNESS
 * FOR A PARTICULAR PURPOSE ARE DISCLAIMED. IN NO EVENT SHALL THE
 * COPYRIGHT OWNER OR CONTRIBUTORS BE LIABLE FOR ANY DIRECT, INDIRECT,
 * INCIDENTAL, SPECIAL, EXEMPLARY, OR CONSEQUENTIAL DAMAGES (INCLUDING,
 * BUT NOT LIMITED TO, PROCUREMENT OF SUBSTITUTE GOODS OR SERVICES;
 * LOSS OF USE, DATA, OR PROFITS; OR BUSINESS INTERRUPTION) HOWEVER
 * CAUSED AND ON ANY THEORY OF LIABILITY, WHETHER IN CONTRACT, STRICT
 * LIABILITY, OR TORT (INCLUDING NEGLIGENCE OR OTHERWISE) ARISING IN
 * ANY WAY OUT OF THE USE OF THIS SOFTWARE, EVEN IF ADVISED OF THE
 * POSSIBILITY OF SUCH DAMAGE.
 */

#ifndef ROS_ARDUINO_HARDWARE_H_
#define ROS_ARDUINO_HARDWARE_H_

#if ARDUINO>=100
  #include <Arduino.h>  // Arduino 1.0
#else
  #include <WProgram.h>  // Arduino 0022
#endif

#if defined(__MK20DX128__) || defined(__MK20DX256__) || defined(__MK64FX512__) || defined(__MK66FX1M0__) || defined(__MKL26Z64__)
  #if defined(USE_TEENSY_HW_SERIAL)
    #define SERIAL_CLASS HardwareSerial // Teensy HW Serial
  #else
    #include <usb_serial.h>  // Teensy 3.0 and 3.1
    #define SERIAL_CLASS usb_serial_class
  #endif
#elif defined(_SAM3XA_)
  #include <UARTClass.h>  // Arduino Due
  #define SERIAL_CLASS UARTClass
#elif defined(USE_USBCON)
  // Arduino Leonardo USB Serial Port
  #define SERIAL_CLASS Serial_
#elif (defined(__STM32F1__) and !(defined(USE_STM32_HW_SERIAL))) or defined(SPARK) 
  // Stm32duino Maple mini USB Serial Port
  #define SERIAL_CLASS USBSerial
#else 
  #include <HardwareSerial.h>  // Arduino AVR
  #define SERIAL_CLASS HardwareSerial
#endif

class ArduinoHardware {
  public:
    ArduinoHardware(SERIAL_CLASS* io , long baud= 57600){
      iostream = io;
      baud_ = baud;
      micros_now_ = 0ULL;
      micros_previous_ = 0UL;
    }
    ArduinoHardware()
    {
#if defined(USBCON) and !(defined(USE_USBCON))
      /* Leonardo support */
      iostream = &Serial1;
#elif defined(USE_TEENSY_HW_SERIAL) or defined(USE_STM32_HW_SERIAL)
      iostream = &Serial1;
#else
      iostream = &Serial;
#endif
      baud_ = 250000;
      micros_now_ = 0ULL;
      micros_previous_ = 0UL;
    }
    ArduinoHardware(ArduinoHardware& h){
      this->iostream = h.iostream;
      this->baud_ = h.baud_;
      micros_now_ = 0ULL;
      micros_previous_ = 0UL;
    }
  
    void setBaud(long baud){
      this->baud_= baud;
    }
  
    int getBaud(){return baud_;}

    void init(){
#if defined(USE_USBCON)
      // Startup delay as a fail-safe to upload a new sketch
      delay(3000); 
#endif
      iostream->begin(baud_);
    }

    int read(){return iostream->read();};
    void write(uint8_t* data, int length){
      for(int i=0; i<length; i++)
        iostream->write(data[i]);
    }

    unsigned long time(){return millis();}
<<<<<<< HEAD
    unsigned long long time_micros(){return micros();}
=======
    uint64_t time_micros(){
      uint32_t micros_current = micros();
      uint32_t micros_delta = micros_current - micros_previous_;
      micros_now_ += micros_delta;
      micros_previous_ = micros_current;
      return micros_now_;
    }
>>>>>>> 4ec00993

  protected:
    SERIAL_CLASS* iostream;
    long baud_;
    uint64_t micros_now_;
    uint32_t micros_previous_;
};

#endif<|MERGE_RESOLUTION|>--- conflicted
+++ resolved
@@ -67,7 +67,7 @@
     ArduinoHardware(SERIAL_CLASS* io , long baud= 57600){
       iostream = io;
       baud_ = baud;
-      micros_now_ = 0ULL;
+      micros_offset_ = 0ULL;
       micros_previous_ = 0UL;
     }
     ArduinoHardware()
@@ -81,13 +81,13 @@
       iostream = &Serial;
 #endif
       baud_ = 250000;
-      micros_now_ = 0ULL;
+      micros_offset_ = 0ULL;
       micros_previous_ = 0UL;
     }
     ArduinoHardware(ArduinoHardware& h){
       this->iostream = h.iostream;
       this->baud_ = h.baud_;
-      micros_now_ = 0ULL;
+      micros_offset_ = 0ULL;
       micros_previous_ = 0UL;
     }
   
@@ -112,22 +112,19 @@
     }
 
     unsigned long time(){return millis();}
-<<<<<<< HEAD
-    unsigned long long time_micros(){return micros();}
-=======
-    uint64_t time_micros(){
+    uint64_t time_micros() {
       uint32_t micros_current = micros();
-      uint32_t micros_delta = micros_current - micros_previous_;
-      micros_now_ += micros_delta;
+      if (micros_current < micros_previous_) {
+        micros_offset_ += 4294967296;
+      }
       micros_previous_ = micros_current;
-      return micros_now_;
+      return micros_current + micros_offset_;
     }
->>>>>>> 4ec00993
 
   protected:
     SERIAL_CLASS* iostream;
     long baud_;
-    uint64_t micros_now_;
+    uint64_t micros_offset_;
     uint32_t micros_previous_;
 };
 
